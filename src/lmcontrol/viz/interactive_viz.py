import argparse
import io
import base64
import pickle

from dash import Dash, dcc, html, Input, Output, no_update, callback
import plotly.graph_objects as go

from PIL import Image

import numpy as np
import pandas as pd
import seaborn as sns
from sklearn.model_selection import train_test_split
from sklearn.preprocessing import LabelEncoder

# Contains 100 images for each digit from MNIST
mnist_path = 'datasets/mini-mnist-1000.pickle'

# Helper functions
def np_image_to_base64(im_matrix):
    im = Image.fromarray(im_matrix)
    buffer = io.BytesIO()
    im.save(buffer, format="jpeg")
    encoded_image = base64.b64encode(buffer.getvalue()).decode()
    im_url = "data:image/jpeg;base64, " + encoded_image
    return im_url

def load_mini_mnist():
    with open(mnist_path, 'rb') as f:
        data = pickle.load(f)
    return data


def load_data(path):
    npz = np.load(path)
    labels = dict()
    for k in npz.keys():
        if '_labels' in k:
            label = k[:-7]
            labels[label] = {'labels': npz[label+'_labels'], 'classes': npz[label+'_classes']}
    return npz['images'], npz['embedding'], labels


def prob(string):
    ret = float(string)
    if ret > 1.0 or ret < 0.0:
        raise argparse.ArgumentTypeError()

current_selected_label = None

def build_app(npz, subsample=None, stratify_label=None, **addl_labels):
    """Build a Dash app for interactive viewing of data

    Args:
        npz (str)               : A path to the NPZ file containing data needed for
                                  building interactive scatter plot
        subsample (float)       : the fraction of data to subsample for viewing. This
                                  should be a floating point number between (0.0, 1.0).
                                  By default, no data is subsampled.
        stratify_label (str)    : the label to use for stratifying subsamples. This should
                                  be one of the labels in NPZ files.

    Returns:
        app (dash.Dash)         : a Dash application
    """

    images, emb, all_labels = load_data(npz)

<<<<<<< HEAD
    for k in addl_labels:
        all_labels[k] = dict()
        enc = LabelEncoder()
        all_labels[k]['labels'] = enc.fit_transform(addl_labels[k])
        all_labels[k]['classes'] = list(map(str, enc.classes_))


=======
    idx = np.arange(len(images))
>>>>>>> 7685a75f
    # Subsample data
    if subsample is not None:
        if not isinstance(subsample, float) or not (subsample > 0.0 and subsample < 1.0):
            raise ValueError("subsample must be a float between (0.0, 1.0)")
        stratify = all_labels[stratify_label]['labels'] if stratify_label is not None else None
        idx, _ = train_test_split(np.arange(len(images)), train_size=subsample, stratify=stratify)
        images = images[idx]
        emb = emb[idx]
        for k in all_labels:
            all_labels[k]['labels'] = all_labels[k]['labels'][idx]

    encoded_images = [np_image_to_base64(img) for img in images]

    # Compute display label
    display_text = list()
    for i in range(len(emb)):
        tmp = list()
        for k in all_labels:
            c = all_labels[k]['classes'][all_labels[k]['labels'][i]]
            tmp.append(f"{k}: {c}")
        display_text.append(f"idx: {idx[i]}\n" + " | ".join(tmp))

    # Set up data for graph object
    scatter = go.Scatter
    df_data = dict(x=emb[:, 0], y=emb[:, 1])
    if emb.shape[1]== 3:
        df_data['z'] = emb[:, 2]
        scatter = go.Scatter3d

    fig_vars = list(df_data)  # use this so we know what kwargs to pass into our scatter graph object
    df_data['images'] = encoded_images
    df_data['text'] = display_text
    for k in all_labels:
        df_data[k] = all_labels[k]['labels']
    df = pd.DataFrame(df_data)

    # A map from class name to unique labels for maintaining constency
    # between Traces added in update_scatter_plot and curveNum in hoverData
    # passed into display_hover. This will get used to get
    # label value for each data point
    classes = {k: df[k].unique() for k in all_labels}

    dd_options = [{'label': k, 'value': k} for k in all_labels]

    # Set up our Dash application
    app = Dash("LMControl Viz")
    app.layout = html.Div(
        className="container",
        children=[
            dcc.Dropdown(
                id='label-dropdown',
                options=dd_options,
                value='ht'
            ),
            dcc.Graph(id="scatter-plot", clear_on_unhover=True),
            dcc.Tooltip(id="scatter-tooltip", direction='bottom'),
        ],
    )

    # Make a function of updating the hover
    @callback(
        Output("scatter-tooltip", "show"),
        Output("scatter-tooltip", "bbox"),
        Output("scatter-tooltip", "children"),
        Input("scatter-plot", "hoverData"),
    )
    def display_hover(hoverData):
        """Update data displayed when hovering over points"""
        if hoverData is None:
            return False, no_update, no_update

        hover_data = hoverData["points"][0]
        bbox = hover_data["bbox"]
        num = hover_data["pointNumber"]

        # curveNumber correspoends to the order in which the Trace was
        # added to the Figure. For example, curveNumber=4 means we need to get
        # data for the fifth Trace that was added to the Figure.
        class_id = hover_data['curveNumber']
        class_val = classes[current_selected_label][class_id]
        mask = df[current_selected_label] == class_val
        pt_series = df[['images', 'text']][mask].iloc[num]
        im_url = pt_series['images']
        disp_txt = pt_series['text']

        components = [
                html.Img(
                    src=im_url,
                    style={"width": "200px", 'display': 'block', 'margin': '0 auto'},
                ),
            ]

        for c in str(disp_txt).split("\n"):
            components.append(html.P(c, style={'font-weight': 'bold'}))

        children = [
            html.Div(components)
        ]

        return True, bbox, children

    # Make a function for updating the display when we toggle label
    @app.callback(
        Output('scatter-plot', 'figure'),
        [Input('label-dropdown', 'value')]
    )
    def update_scatter_plot(selected_label):
        """Create Figure with scatter plot"""

        # we need to maintain a global state so display_hover
        # knows what label we are currently using
        global current_selected_label
        current_selected_label = selected_label

        fig = go.Figure()
        # add a Trace object for each class label. The order in which
        # we iterate over these values corresponds to curveNum included
        # in hoverData passed into display_hover
        for cls in classes[selected_label]:
            mask = df[selected_label] == cls
            fig_kwargs = {var: df[var][mask] for var in fig_vars}
            fig.add_trace(scatter(
                name=all_labels[selected_label]['classes'][cls],
                mode='markers',
                marker=dict(
                    size=2,
                ),
                **fig_kwargs
            ))

        # Options for rendering the legend
        legend=dict(
            x=0,
            y=1,
            bordercolor="Black",
            borderwidth=2,
            itemsizing='constant',
        )

        fig.update_layout(margin=dict(l=0, r=0, b=0, t=0),
                          showlegend=True, legend=legend,
                          autosize=True, height=700)
        fig.update_traces(
            hoverinfo="none",
            hovertemplate=None,
        )
        return fig

    return app

def main(argv=None):

    parser = argparse.ArgumentParser()
    parser.add_argument('npz', help='the NumPy file archive containing data for plotting')
    parser.add_argument('-s', '--subsample', help='the fraction to subsample data points to', type=float, default=None)
    parser.add_argument('-l', '--label', help='the label to use for stratifying subsample', default='time')
    parser.add_argument('-P', '--port', help='the port to run the application on', type=int, default=8050)
    parser.add_argument('-p', '--prod', help='do not run Dash app in debug mode', action='store_true', default=False)

    args = parser.parse_args(argv)

    app = build_app(args.npz, subsample=args.subsample, stratify_label=args.label)

    app.run(debug=not args.prod, port=args.port)


if __name__ == "__main__":
    main()
<|MERGE_RESOLUTION|>--- conflicted
+++ resolved
@@ -67,7 +67,6 @@
 
     images, emb, all_labels = load_data(npz)
 
-<<<<<<< HEAD
     for k in addl_labels:
         all_labels[k] = dict()
         enc = LabelEncoder()
@@ -75,9 +74,7 @@
         all_labels[k]['classes'] = list(map(str, enc.classes_))
 
 
-=======
     idx = np.arange(len(images))
->>>>>>> 7685a75f
     # Subsample data
     if subsample is not None:
         if not isinstance(subsample, float) or not (subsample > 0.0 and subsample < 1.0):
